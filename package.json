--- conflicted
+++ resolved
@@ -1,16 +1,9 @@
 {
-<<<<<<< HEAD
-  "name": "font-scanner",
-  "version": "0.2.1",
-  "description": "Provides access to the system font catalog",
-  "main": "index.js",
-=======
   "name": "font-manager",
-  "version": "0.3.1",
+  "version": "0.3.2",
   "description": "Provides access to the system font catalog",
   "main": "build/Release/fontmanager",
   "types": "index.d.ts",
->>>>>>> 33b102e7
   "dependencies": {
     "node-addon-api": "^5.0.0"
   },
@@ -21,11 +14,8 @@
     "test": "test"
   },
   "scripts": {
-<<<<<<< HEAD
     "rebuild-debug": "node-gyp rebuild --debug",
     "rebuild-release": "node-gyp rebuild",
-=======
->>>>>>> 33b102e7
     "test": "mocha"
   },
   "repository": {
