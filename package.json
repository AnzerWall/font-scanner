--- conflicted
+++ resolved
@@ -5,11 +5,8 @@
   "main": "build/Release/fontmanager",
   "types": "index.d.ts",
   "dependencies": {
-<<<<<<< HEAD
+    "electron-store": "^8.0.0",
     "nan": ">=2.14.0"
-=======
-    "nan": "^2.14.0"
->>>>>>> dac38aca
   },
   "devDependencies": {
     "mocha": "*"
