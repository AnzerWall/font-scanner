#ifndef FONT_DESCRIPTOR_H
#define FONT_DESCRIPTOR_H
#include <node.h>
#include <v8.h>
#include <nan.h>
#include <stdlib.h>
#include <string.h>
#include <vector>

using namespace v8;

enum FontWeight {
  FontWeightUndefined   = 0,
  FontWeightThin        = 100,
  FontWeightUltraLight  = 200,
  FontWeightLight       = 300,
  FontWeightNormal      = 400,
  FontWeightMedium      = 500,
  FontWeightSemiBold    = 600,
  FontWeightBold        = 700,
  FontWeightUltraBold   = 800,
  FontWeightHeavy       = 900
};

enum FontWidth {
  FontWidthUndefined      = 0,
  FontWidthUltraCondensed = 1,
  FontWidthExtraCondensed = 2,
  FontWidthCondensed      = 3,
  FontWidthSemiCondensed  = 4,
  FontWidthNormal         = 5,
  FontWidthSemiExpanded   = 6,
  FontWidthExpanded       = 7,
  FontWidthExtraExpanded  = 8,
  FontWidthUltraExpanded  = 9
};

struct FontDescriptor {
public:
  const char *path;
  const char *postscriptName;
  const char *family;
  const char *localizedName;
  const char *enName;
  const char *style;
  FontWeight weight;
  FontWidth width;
  bool italic;
  bool monospace;

  FontDescriptor(Local<Object> obj) {
    path = NULL;
    postscriptName = getString(obj, "postscriptName");
    family = getString(obj, "family");
    localizedName = getString(obj, "localizedName");
    enName = getString(obj, "enName");
    style = getString(obj, "style");
    weight = (FontWeight) getNumber(obj, "weight");
    width = (FontWidth) getNumber(obj, "width");
    italic = getBool(obj, "italic");
    monospace = getBool(obj, "monospace");
  }

  FontDescriptor() {
    path = NULL;
    postscriptName = NULL;
    family = NULL;
    localizedName = NULL;
    enName = NULL;
    style = NULL;
    weight = FontWeightUndefined;
    width = FontWidthUndefined;
    italic = false;
    monospace = false;
  }

  FontDescriptor(const char *path, const char *postscriptName, const char *family, const char *localizedName, const char *enName, const char *style,
                 FontWeight weight, FontWidth width, bool italic, bool monospace) {
    this->path = copyString(path);
    this->postscriptName = copyString(postscriptName);
    this->family = copyString(family);
    this->localizedName = copyString(localizedName);
    this->enName = copyString(enName);
    this->style = copyString(style);
    this->weight = weight;
    this->width = width;
    this->italic = italic;
    this->monospace = monospace;
  }

  FontDescriptor(FontDescriptor *desc) {
    path = copyString(desc->path);
    postscriptName = copyString(desc->postscriptName);
    family = copyString(desc->family);
    localizedName = copyString(desc->localizedName);
    enName = copyString(desc->enName);
    style = copyString(desc->style);
    weight = desc->weight;
    width = desc->width;
    italic = desc->italic;
    monospace = desc->monospace;
  }

  ~FontDescriptor() {
    if (path)
      delete path;

    if (postscriptName)
      delete postscriptName;

    if (family)
      delete family;

    if (localizedName)
      delete localizedName;

    if (enName)
      delete enName;

    if (style)
      delete style;

    postscriptName = NULL;
    family = NULL;
    localizedName = NULL;
    enName = NULL;
    style = NULL;
  }

  Local<Object> toJSObject() {
    Nan::EscapableHandleScope scope;
    Local<Object> res = Nan::New<Object>();
    if (path) {
      Nan::Set(res, Nan::New("path").ToLocalChecked(), Nan::New<String>(path).ToLocalChecked());
    }

    if (postscriptName) {
      Nan::Set(res, Nan::New("postscriptName").ToLocalChecked(), Nan::New<String>(postscriptName).ToLocalChecked());
    }

    if (family) {
      Nan::Set(res, Nan::New("family").ToLocalChecked(), Nan::New<String>(family).ToLocalChecked());
    }

<<<<<<< HEAD
    if (localizedName) {
      Nan::Set(res, Nan::New<String>("localizedName").ToLocalChecked(), Nan::New<String>(style).ToLocalChecked());
    }

    if (enName) {
      Nan::Set(res, Nan::New<String>("enName").ToLocalChecked(), Nan::New<String>(style).ToLocalChecked());
    }

=======
>>>>>>> dac38aca
    if (style) {
      Nan::Set(res, Nan::New("style").ToLocalChecked(), Nan::New<String>(style).ToLocalChecked());
    }

<<<<<<< HEAD
    Nan::Set(res, Nan::New<String>("weight").ToLocalChecked(), Nan::New<Number>(weight));
    Nan::Set(res, Nan::New<String>("width").ToLocalChecked(), Nan::New<Number>(width));
    Nan::Set(res, Nan::New<String>("italic").ToLocalChecked(), Nan::New<v8::Boolean>(italic));
    Nan::Set(res, Nan::New<String>("monospace").ToLocalChecked(), Nan::New<v8::Boolean>(monospace));
=======
    Nan::Set(res, Nan::New("weight").ToLocalChecked(), Nan::New<Number>(weight));
    Nan::Set(res, Nan::New("width").ToLocalChecked(), Nan::New<Number>(width));
    Nan::Set(res, Nan::New("italic").ToLocalChecked(), Nan::New<v8::Boolean>(italic));
    Nan::Set(res, Nan::New("monospace").ToLocalChecked(), Nan::New<v8::Boolean>(monospace));
>>>>>>> dac38aca
    return scope.Escape(res);
  }

private:
  char *copyString(const char *input) {
    if (!input)
      return NULL;

    char *str = new char[strlen(input) + 1];
    strcpy(str, input);
    return str;
  }

  char *getString(Local<Object> obj, const char *name) {
    Nan::HandleScope scope;
    Nan::MaybeLocal<v8::Value> maybeValue = Nan::Get(obj, Nan::New(name).ToLocalChecked());

    if (maybeValue.IsEmpty()) {
      return NULL;
    }

    v8::Local<v8::Value> value = maybeValue.ToLocalChecked();
    if (value->IsString()) {
      return copyString(*Nan::Utf8String(Nan::To<v8::String>(value).ToLocalChecked()));
    }

    return NULL;
  }

  int getNumber(Local<Object> obj, const char *name) {
    Nan::HandleScope scope;
    Nan::MaybeLocal<v8::Value> maybeValue = Nan::Get(obj, Nan::New(name).ToLocalChecked());

    if (maybeValue.IsEmpty()) {
      return 0;
    }

    v8::Local<v8::Value> value = maybeValue.ToLocalChecked();
    if (value->IsNumber()) {
      return Nan::To<int>(value).FromJust();
    }

    return 0;
  }

  bool getBool(Local<Object> obj, const char *name) {
    Nan::HandleScope scope;
    Nan::MaybeLocal<v8::Value> maybeValue = Nan::Get(obj, Nan::New(name).ToLocalChecked());

    if (maybeValue.IsEmpty()) {
      return false;
    }

<<<<<<< HEAD
    if (!value.IsEmpty() && value.ToLocalChecked()->IsBoolean()) {
      return value.ToLocalChecked()->BooleanValue((Nan::GetCurrentContext())->GetIsolate());
=======
    v8::Local<v8::Value> value = maybeValue.ToLocalChecked();
    if (value->IsBoolean()) {
      return Nan::To<bool>(value).FromJust();
>>>>>>> dac38aca
    }

    return false;
  }
};

class ResultSet : public std::vector<FontDescriptor *> {
public:
  ~ResultSet() {
    for (ResultSet::iterator it = this->begin(); it != this->end(); it++) {
      delete *it;
    }
  }
};

#endif<|MERGE_RESOLUTION|>--- conflicted
+++ resolved
@@ -142,32 +142,22 @@
       Nan::Set(res, Nan::New("family").ToLocalChecked(), Nan::New<String>(family).ToLocalChecked());
     }
 
-<<<<<<< HEAD
     if (localizedName) {
-      Nan::Set(res, Nan::New<String>("localizedName").ToLocalChecked(), Nan::New<String>(style).ToLocalChecked());
+      Nan::Set(res, Nan::New("localizedName").ToLocalChecked(), Nan::New<String>(style).ToLocalChecked());
     }
 
     if (enName) {
-      Nan::Set(res, Nan::New<String>("enName").ToLocalChecked(), Nan::New<String>(style).ToLocalChecked());
-    }
-
-=======
->>>>>>> dac38aca
+      Nan::Set(res, Nan::New("enName").ToLocalChecked(), Nan::New<String>(style).ToLocalChecked());
+    }
+
     if (style) {
       Nan::Set(res, Nan::New("style").ToLocalChecked(), Nan::New<String>(style).ToLocalChecked());
     }
 
-<<<<<<< HEAD
-    Nan::Set(res, Nan::New<String>("weight").ToLocalChecked(), Nan::New<Number>(weight));
-    Nan::Set(res, Nan::New<String>("width").ToLocalChecked(), Nan::New<Number>(width));
-    Nan::Set(res, Nan::New<String>("italic").ToLocalChecked(), Nan::New<v8::Boolean>(italic));
-    Nan::Set(res, Nan::New<String>("monospace").ToLocalChecked(), Nan::New<v8::Boolean>(monospace));
-=======
     Nan::Set(res, Nan::New("weight").ToLocalChecked(), Nan::New<Number>(weight));
     Nan::Set(res, Nan::New("width").ToLocalChecked(), Nan::New<Number>(width));
     Nan::Set(res, Nan::New("italic").ToLocalChecked(), Nan::New<v8::Boolean>(italic));
     Nan::Set(res, Nan::New("monospace").ToLocalChecked(), Nan::New<v8::Boolean>(monospace));
->>>>>>> dac38aca
     return scope.Escape(res);
   }
 
@@ -221,14 +211,9 @@
       return false;
     }
 
-<<<<<<< HEAD
-    if (!value.IsEmpty() && value.ToLocalChecked()->IsBoolean()) {
-      return value.ToLocalChecked()->BooleanValue((Nan::GetCurrentContext())->GetIsolate());
-=======
     v8::Local<v8::Value> value = maybeValue.ToLocalChecked();
     if (value->IsBoolean()) {
       return Nan::To<bool>(value).FromJust();
->>>>>>> dac38aca
     }
 
     return false;
