#define WINVER 0x0600
#include <dwrite.h>
#include <dwrite_1.h>
#include <unordered_set>

#include "FontManagerImpl.h"
#include "FontDescriptor.h"
#include "ResultSet.h"

#define RETURN_ERROR_CODE(hr) \
  { long error = (hr); if (FAILED(error)) return error; }
#define CONTINUE_ON_ERROR_CODE(hr) \
  if (FAILED(hr)) continue;

WCHAR *utf8ToUtf16(const char *input) {
  unsigned int len = MultiByteToWideChar(CP_UTF8, 0, input, -1, NULL, 0);
  WCHAR *output = new WCHAR[len];
  MultiByteToWideChar(CP_UTF8, 0, input, -1, output, len);
  return output;
}

char *utf16ToUtf8(const WCHAR *input) {
  unsigned int len = WideCharToMultiByte(CP_UTF8, 0, input, -1, NULL, 0, NULL, NULL);
  char *output = new char[len];
  WideCharToMultiByte(CP_UTF8, 0, input, -1, output, len, NULL, NULL);
  return output;
}

// returns the index of the user's locale in the set of localized strings
long getLocaleIndex(unsigned int *index, IDWriteLocalizedStrings *strings) {
  BOOL exists = false;
  wchar_t localeName[LOCALE_NAME_MAX_LENGTH];

  // Get the default locale for this user.
  int success = GetUserDefaultLocaleName(localeName, LOCALE_NAME_MAX_LENGTH);

  // If the default locale is returned, find that locale name, otherwise use "en-us".
  if (success) {
    RETURN_ERROR_CODE(strings->FindLocaleName(localeName, index, &exists));
  }

  // if the above find did not find a match, retry with US English
  if (!exists) {
    RETURN_ERROR_CODE(strings->FindLocaleName(L"en-us", index, &exists));
  }

  if (!exists)
    *index = 0;

  return 0;
}

unsigned int getLocaleIndexByName(unsigned int *index, IDWriteLocalizedStrings *strings, wchar_t* localeName) {
  BOOL exists = false;

  // If the default locale is returned, find that locale name, otherwise use "en-us".
  RETURN_ERROR_CODE(strings->FindLocaleName(localeName, index, &exists));

  // if the above find did not find a match, retry with US English
  if (!exists) {
    RETURN_ERROR_CODE(strings->FindLocaleName(L"en-us", index, &exists));
  }

  if (!exists)
    *index = 0;

  return 0;
}

unsigned int getLocaleIndexByName(IDWriteLocalizedStrings *strings, wchar_t* localeName) {
  unsigned int index = 0;
  BOOL exists = false;

  // If the default locale is returned, find that locale name, otherwise use "en-us".
  HR(strings->FindLocaleName(localeName, &index, &exists));

  // if the above find did not find a match, retry with US English
  if (!exists) {
    HR(strings->FindLocaleName(L"en-us", &index, &exists));
  }

  if (!exists)
    index = 0;

  return index;
}

// gets a localized string for a font
<<<<<<< HEAD
long getString(char **out, IDWriteFont *font, DWRITE_INFORMATIONAL_STRING_ID string_id, bool isLanguageSpecified = false, wchar_t* localeName = L"ja-jp") {
  *out = NULL;
=======
char *getString(IDWriteFont *font, DWRITE_INFORMATIONAL_STRING_ID string_id, bool isLanguageSpecified = false, wchar_t* localeName = L"ja-jp") {
  char *res = NULL;
>>>>>>> 74a9df69
  IDWriteLocalizedStrings *strings = NULL;

  BOOL exists = false;
  RETURN_ERROR_CODE(font->GetInformationalStrings(
    string_id,
    &strings,
    &exists
  ));

  if (exists) {
<<<<<<< HEAD
    unsigned int index;
    if(isLanguageSpecified) {
      RETURN_ERROR_CODE(getLocaleIndexByName(&index, strings, localeName));
    } else {
      RETURN_ERROR_CODE(getLocaleIndex(&index, strings));
=======
    unsigned int index = 0;
    if(isLanguageSpecified) {
      index = getLocaleIndexByName(strings, localeName);
    } else {
      index = getLocaleIndex(strings);
>>>>>>> 74a9df69
    }
    unsigned int len = 0;
    WCHAR *str = NULL;

    RETURN_ERROR_CODE(strings->GetStringLength(index, &len));
    str = new WCHAR[len + 1];

    RETURN_ERROR_CODE(strings->GetString(index, str, len + 1));

    // convert to utf8
    *out = utf16ToUtf8(str);
    delete str;

    strings->Release();
  }

  if (!*out) {
    *out = new char[1];
    *out[0] = '\0';
  }

  return 0;
}

long resultFromFont(FontDescriptor **res, IDWriteFont *font) {
  IDWriteFontFace *face = NULL;
  unsigned int numFiles = 0;

  RETURN_ERROR_CODE(font->CreateFontFace(&face));

  // get the font files from this font face
  IDWriteFontFile *files = NULL;
  RETURN_ERROR_CODE(face->GetFiles(&numFiles, NULL));
  RETURN_ERROR_CODE(face->GetFiles(&numFiles, &files));

  // return the first one
  if (numFiles > 0) {
    IDWriteFontFileLoader *loader = NULL;
    IDWriteLocalFontFileLoader *fileLoader = NULL;
    unsigned int nameLength = 0;
    const void *referenceKey = NULL;
    unsigned int referenceKeySize = 0;
    WCHAR *name = NULL;

    RETURN_ERROR_CODE(files[0].GetLoader(&loader));

    // check if this is a local font file
    HRESULT hr = loader->QueryInterface(__uuidof(IDWriteLocalFontFileLoader), (void **)&fileLoader);
    if (SUCCEEDED(hr)) {
      // get the file path
      RETURN_ERROR_CODE(files[0].GetReferenceKey(&referenceKey, &referenceKeySize));
      RETURN_ERROR_CODE(fileLoader->GetFilePathLengthFromKey(referenceKey, referenceKeySize, &nameLength));

      name = new WCHAR[nameLength + 1];
      RETURN_ERROR_CODE(fileLoader->GetFilePathFromKey(referenceKey, referenceKeySize, name, nameLength + 1));

      char *psName = utf16ToUtf8(name);
<<<<<<< HEAD
      char *postscriptName, *family, *localizedName, *enName, *style;
      RETURN_ERROR_CODE(getString(&postscriptName, font, DWRITE_INFORMATIONAL_STRING_POSTSCRIPT_NAME));
      RETURN_ERROR_CODE(getString(&family, font, DWRITE_INFORMATIONAL_STRING_WIN32_FAMILY_NAMES));
      RETURN_ERROR_CODE(getString(&localizedName, font, DWRITE_INFORMATIONAL_STRING_WIN32_FAMILY_NAMES));
      RETURN_ERROR_CODE(getString(&enName, font, DWRITE_INFORMATIONAL_STRING_WIN32_FAMILY_NAMES, true, L"en-us"));
      RETURN_ERROR_CODE(getString(&style, font, DWRITE_INFORMATIONAL_STRING_WIN32_SUBFAMILY_NAMES));
=======
      char *postscriptName = getString(font, DWRITE_INFORMATIONAL_STRING_POSTSCRIPT_NAME);
      char *family = getString(font, DWRITE_INFORMATIONAL_STRING_WIN32_FAMILY_NAMES);
      char *localizedName = getString(font, DWRITE_INFORMATIONAL_STRING_WIN32_FAMILY_NAMES);
      char *enName = getString(font, DWRITE_INFORMATIONAL_STRING_WIN32_FAMILY_NAMES, true, L"en-us");
      char *style = getString(font, DWRITE_INFORMATIONAL_STRING_WIN32_SUBFAMILY_NAMES);
>>>>>>> 74a9df69

      bool monospace = false;
      // this method requires windows 7, so we need to cast to an IDWriteFontFace1
      IDWriteFontFace1 *face1;
      hr = face->QueryInterface(__uuidof(IDWriteFontFace1), (void **)&face1);
      if (SUCCEEDED(hr)) {
        monospace = face1->IsMonospacedFont() == TRUE;
      };

      *res = new FontDescriptor(
        psName,
        postscriptName,
        family,
        localizedName,
        enName,
        style,
        (FontWeight) font->GetWeight(),
        (FontWidth) font->GetStretch(),
        font->GetStyle() == DWRITE_FONT_STYLE_ITALIC,
        monospace
      );

      delete psName;
      delete name;
      delete postscriptName;
      delete family;
      delete localizedName;
      delete enName;
      delete style;
      fileLoader->Release();
    }

    loader->Release();
  }

  face->Release();
  files->Release();

  return 0;
}

FontManagerImpl::FontManagerImpl() : instance_data(nullptr) {}
FontManagerImpl::~FontManagerImpl() {}

long FontManagerImpl::getAvailableFonts(ResultSet **resultSet) {
  int count = 0;

  IDWriteFactory *factory = NULL;

  // TODO: I don't know if the "internal state" being referred to here is in the factory object or in static memory. isolate until I figure it out
  RETURN_ERROR_CODE(DWriteCreateFactory(
    DWRITE_FACTORY_TYPE_ISOLATED,
    __uuidof(IDWriteFactory),
    reinterpret_cast<IUnknown**>(&factory)
  ));

  // Get the system font collection.
  IDWriteFontCollection *collection = NULL;

  RETURN_ERROR_CODE(factory->GetSystemFontCollection(&collection));

  // Get the number of font families in the collection.
  int familyCount = collection->GetFontFamilyCount();

  // track postscript names we've already added
  // using a set so we don't get any duplicates.
  std::unordered_set<std::string> psNames;

  *resultSet = new ResultSet();
  for (int i = 0; i < familyCount; i++) {
    IDWriteFontFamily *family = NULL;

    // Get the font family.
    CONTINUE_ON_ERROR_CODE(collection->GetFontFamily(i, &family));
    int fontCount = family->GetFontCount();

    for (int j = 0; j < fontCount; j++) {
      IDWriteFont *desc = NULL;
      FontDescriptor *result = NULL;

      CONTINUE_ON_ERROR_CODE(family->GetFont(j, &desc));
      CONTINUE_ON_ERROR_CODE(resultFromFont(&result, desc));
      if (psNames.count(result->postscriptName) == 0) {
        (*resultSet)->push_back(result);
        psNames.insert(result->postscriptName);
      } else {
        delete result;
      }
    }

    family->Release();
  }

  collection->Release();
  factory->Release();

  return 0;
}

bool resultMatches(FontDescriptor *result, FontDescriptor *desc) {
  if (desc->postscriptName && strcmp(desc->postscriptName, result->postscriptName) != 0)
    return false;

  if (desc->family && strcmp(desc->family, result->family) != 0)
    return false;

  if (desc->style && strcmp(desc->style, result->style) != 0)
    return false;

  if (desc->weight && desc->weight != result->weight)
    return false;

  if (desc->width && desc->width != result->width)
    return false;

  if (desc->italic != result->italic)
    return false;

  if (desc->monospace != result->monospace)
    return false;

  return true;
}

long FontManagerImpl::findFonts(ResultSet** fonts, FontDescriptor *desc) {
  RETURN_ERROR_CODE(getAvailableFonts(fonts));

  for (ResultSet::iterator it = (*fonts)->begin(); it != (*fonts)->end();) {
    if (!resultMatches(*it, desc)) {
      delete *it;
      it = (*fonts)->erase(it);
    } else {
      it++;
    }
  }

  return 0;
}

long FontManagerImpl::findFont(FontDescriptor **foundFont, FontDescriptor *desc) {
  ResultSet *fonts;
  *foundFont = NULL;
  RETURN_ERROR_CODE(findFonts(&fonts, desc));

  // if we didn't find anything, try again with only the font traits, no string names
  if (fonts->size() == 0) {
    delete fonts;

    FontDescriptor *fallback = new FontDescriptor(
      NULL, NULL, NULL, NULL, NULL, NULL,
      desc->weight, desc->width, desc->italic, false
    );

    RETURN_ERROR_CODE(findFonts(&fonts, fallback));
  }

  // ok, nothing. shouldn't happen often.
  // just return the first available font
  if (fonts->size() == 0) {
    delete fonts;
    RETURN_ERROR_CODE(getAvailableFonts(&fonts));
  }

  // hopefully we found something now.
  // copy and return the first result
  if (fonts->size() > 0) {
    *foundFont = new FontDescriptor(fonts->front());
    delete fonts;
    return 0;
  }

  // whoa, weird. no fonts installed or something went wrong.
  delete fonts;
  return 1;
}

// custom text renderer used to determine the fallback font for a given char
class FontFallbackRenderer : public IDWriteTextRenderer {
public:
  IDWriteFontCollection *systemFonts;
  IDWriteFont *font;
  unsigned long refCount;

  FontFallbackRenderer(IDWriteFontCollection *collection) {
    refCount = 0;
    collection->AddRef();
    systemFonts = collection;
    font = NULL;
  }

  ~FontFallbackRenderer() {
    if (systemFonts)
      systemFonts->Release();

    if (font)
      font->Release();
  }

  // IDWriteTextRenderer methods
  IFACEMETHOD(DrawGlyphRun)(
      void *clientDrawingContext,
      FLOAT baselineOriginX,
      FLOAT baselineOriginY,
      DWRITE_MEASURING_MODE measuringMode,
      DWRITE_GLYPH_RUN const *glyphRun,
      DWRITE_GLYPH_RUN_DESCRIPTION const *glyphRunDescription,
      IUnknown *clientDrawingEffect) {

    // save the font that was actually rendered
    return systemFonts->GetFontFromFontFace(glyphRun->fontFace, &font);
  }

  IFACEMETHOD(DrawUnderline)(
      void *clientDrawingContext,
      FLOAT baselineOriginX,
      FLOAT baselineOriginY,
      DWRITE_UNDERLINE const *underline,
      IUnknown *clientDrawingEffect) {
    return E_NOTIMPL;
  }


  IFACEMETHOD(DrawStrikethrough)(
      void *clientDrawingContext,
      FLOAT baselineOriginX,
      FLOAT baselineOriginY,
      DWRITE_STRIKETHROUGH const *strikethrough,
      IUnknown *clientDrawingEffect) {
    return E_NOTIMPL;
  }


  IFACEMETHOD(DrawInlineObject)(
      void *clientDrawingContext,
      FLOAT originX,
      FLOAT originY,
      IDWriteInlineObject *inlineObject,
      BOOL isSideways,
      BOOL isRightToLeft,
      IUnknown *clientDrawingEffect) {
    return E_NOTIMPL;
  }

  // IDWritePixelSnapping methods
  IFACEMETHOD(IsPixelSnappingDisabled)(void *clientDrawingContext, BOOL *isDisabled) {
    *isDisabled = FALSE;
    return S_OK;
  }

  IFACEMETHOD(GetCurrentTransform)(void *clientDrawingContext, DWRITE_MATRIX *transform) {
    const DWRITE_MATRIX ident = {1.0, 0.0, 0.0, 1.0, 0.0, 0.0};
    *transform = ident;
    return S_OK;
  }

  IFACEMETHOD(GetPixelsPerDip)(void *clientDrawingContext, FLOAT *pixelsPerDip) {
    *pixelsPerDip = 1.0f;
    return S_OK;
  }

  // IUnknown methods
  IFACEMETHOD_(unsigned long, AddRef)() {
    return InterlockedIncrement(&refCount);
  }

  IFACEMETHOD_(unsigned long,  Release)() {
    unsigned long newCount = InterlockedDecrement(&refCount);
    if (newCount == 0) {
      delete this;
      return 0;
    }

    return newCount;
  }

  IFACEMETHOD(QueryInterface)(IID const& riid, void **ppvObject) {
    if (__uuidof(IDWriteTextRenderer) == riid) {
      *ppvObject = this;
    } else if (__uuidof(IDWritePixelSnapping) == riid) {
      *ppvObject = this;
    } else if (__uuidof(IUnknown) == riid) {
      *ppvObject = this;
    } else {
      *ppvObject = nullptr;
      return E_FAIL;
    }

    this->AddRef();
    return S_OK;
  }
};

long FontManagerImpl::substituteFont(FontDescriptor **res, char *postscriptName, char *string) {
  IDWriteFactory *factory = NULL;
  // TODO: I don't know if the "internal state" being referred to here is in the factory object or in static memory. isolate until I figure it out
  RETURN_ERROR_CODE(DWriteCreateFactory(
    DWRITE_FACTORY_TYPE_ISOLATED,
    __uuidof(IDWriteFactory),
    reinterpret_cast<IUnknown**>(&factory)
  ));

  // Get the system font collection.
  IDWriteFontCollection *collection = NULL;
  RETURN_ERROR_CODE(factory->GetSystemFontCollection(&collection));

  // find the font for the given postscript name
  FontDescriptor *desc = new FontDescriptor();
  desc->postscriptName = postscriptName;
  FontDescriptor *font = NULL;
  RETURN_ERROR_CODE(findFont(&font, desc));

  // create a text format object for this font
  IDWriteTextFormat *format = NULL;
  if (font) {
    WCHAR *familyName = utf8ToUtf16(font->family);

    // create a text format
    RETURN_ERROR_CODE(factory->CreateTextFormat(
      familyName,
      collection,
      (DWRITE_FONT_WEIGHT)font->weight,
      font->italic ? DWRITE_FONT_STYLE_ITALIC : DWRITE_FONT_STYLE_NORMAL,
      (DWRITE_FONT_STRETCH)font->width,
      12.0,
      L"en-us",
      &format
    ));

    delete familyName;
    delete font;
  } else {
    // this should never happen, but just in case, let the system
    // decide the default font in case findFont returned nothing.
    RETURN_ERROR_CODE(factory->CreateTextFormat(
      L"",
      collection,
      DWRITE_FONT_WEIGHT_REGULAR,
      DWRITE_FONT_STYLE_NORMAL,
      DWRITE_FONT_STRETCH_NORMAL,
      12.0,
      L"en-us",
      &format
    ));
  }

  // convert utf8 string for substitution to utf16
  WCHAR *str = utf8ToUtf16(string);

  // create a text layout for the substitution string
  IDWriteTextLayout *layout = NULL;
  RETURN_ERROR_CODE(factory->CreateTextLayout(
    str,
    wcslen(str),
    format,
    100.0,
    100.0,
    &layout
  ));

  // render it using a custom renderer that saves the physical font being used
  FontFallbackRenderer *renderer = new FontFallbackRenderer(collection);
  RETURN_ERROR_CODE(layout->Draw(NULL, renderer, 100.0, 100.0));

  // if we found something, create a result object
  if (renderer->font) {
    RETURN_ERROR_CODE(resultFromFont(res, renderer->font));
  }

  // free all the things
  delete renderer;
  layout->Release();
  format->Release();

  desc->postscriptName = NULL;
  delete desc;
  delete str;
  collection->Release();
  factory->Release();

  return 0;
}<|MERGE_RESOLUTION|>--- conflicted
+++ resolved
@@ -86,13 +86,8 @@
 }
 
 // gets a localized string for a font
-<<<<<<< HEAD
 long getString(char **out, IDWriteFont *font, DWRITE_INFORMATIONAL_STRING_ID string_id, bool isLanguageSpecified = false, wchar_t* localeName = L"ja-jp") {
   *out = NULL;
-=======
-char *getString(IDWriteFont *font, DWRITE_INFORMATIONAL_STRING_ID string_id, bool isLanguageSpecified = false, wchar_t* localeName = L"ja-jp") {
-  char *res = NULL;
->>>>>>> 74a9df69
   IDWriteLocalizedStrings *strings = NULL;
 
   BOOL exists = false;
@@ -103,19 +98,11 @@
   ));
 
   if (exists) {
-<<<<<<< HEAD
     unsigned int index;
     if(isLanguageSpecified) {
       RETURN_ERROR_CODE(getLocaleIndexByName(&index, strings, localeName));
     } else {
       RETURN_ERROR_CODE(getLocaleIndex(&index, strings));
-=======
-    unsigned int index = 0;
-    if(isLanguageSpecified) {
-      index = getLocaleIndexByName(strings, localeName);
-    } else {
-      index = getLocaleIndex(strings);
->>>>>>> 74a9df69
     }
     unsigned int len = 0;
     WCHAR *str = NULL;
@@ -173,20 +160,12 @@
       RETURN_ERROR_CODE(fileLoader->GetFilePathFromKey(referenceKey, referenceKeySize, name, nameLength + 1));
 
       char *psName = utf16ToUtf8(name);
-<<<<<<< HEAD
       char *postscriptName, *family, *localizedName, *enName, *style;
       RETURN_ERROR_CODE(getString(&postscriptName, font, DWRITE_INFORMATIONAL_STRING_POSTSCRIPT_NAME));
       RETURN_ERROR_CODE(getString(&family, font, DWRITE_INFORMATIONAL_STRING_WIN32_FAMILY_NAMES));
       RETURN_ERROR_CODE(getString(&localizedName, font, DWRITE_INFORMATIONAL_STRING_WIN32_FAMILY_NAMES));
       RETURN_ERROR_CODE(getString(&enName, font, DWRITE_INFORMATIONAL_STRING_WIN32_FAMILY_NAMES, true, L"en-us"));
       RETURN_ERROR_CODE(getString(&style, font, DWRITE_INFORMATIONAL_STRING_WIN32_SUBFAMILY_NAMES));
-=======
-      char *postscriptName = getString(font, DWRITE_INFORMATIONAL_STRING_POSTSCRIPT_NAME);
-      char *family = getString(font, DWRITE_INFORMATIONAL_STRING_WIN32_FAMILY_NAMES);
-      char *localizedName = getString(font, DWRITE_INFORMATIONAL_STRING_WIN32_FAMILY_NAMES);
-      char *enName = getString(font, DWRITE_INFORMATIONAL_STRING_WIN32_FAMILY_NAMES, true, L"en-us");
-      char *style = getString(font, DWRITE_INFORMATIONAL_STRING_WIN32_SUBFAMILY_NAMES);
->>>>>>> 74a9df69
 
       bool monospace = false;
       // this method requires windows 7, so we need to cast to an IDWriteFontFace1
